--- conflicted
+++ resolved
@@ -447,16 +447,6 @@
         except SystemExit:
             raise
         except:
-<<<<<<< HEAD
             self.log.critical("Aborting application: %s" % self.name,
                               exc_info=True)
             self.exit(0)
-=======
-            if action == 'abort':
-                self.log.critical("Aborting application: %s" % self.name,
-                                  exc_info=True)
-                self.abort()
-                raise
-            elif action == 'exit':
-                self.exit(0)
->>>>>>> 728f86a9
