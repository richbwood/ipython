--- conflicted
+++ resolved
@@ -36,56 +36,6 @@
 
 time_format = '%Y/%m/%d %H:%M:%S'
 
-<<<<<<< HEAD
-class Task(object):
-    r"""Our representation of a task for the `TaskController` interface.
-
-    The user should create instances of this class to represent a task that 
-    needs to be done.
-    
-    :Parameters:
-        expression : str
-            A str that is valid python code that is the task.
-        pull : str or list of str 
-            The names of objects to be pulled as results.  If not specified, 
-            will return {'result', None}
-        push : dict
-            A dict of objects to be pushed into the engines namespace before
-            execution of the expression.
-        clear_before : boolean
-            Should the engine's namespace be cleared before the task is run.
-            Default=False.
-        clear_after : boolean 
-            Should the engine's namespace be cleared after the task is run.
-            Default=False.
-        retries : int
-            The number of times to resumbit the task if it fails.  Default=0.
-        recovery_task : Task
-            This is the Task to be run when the task has exhausted its retries
-            Default=None.
-        depend : bool function(properties)
-            This is the dependency function for the Task, which determines
-            whether a task can be run on a Worker.  `depend` is called with
-            one argument, the worker's properties dict, and should return
-            True if the worker meets the dependencies or False if it does
-            not.
-            Default=None - run on any worker
-        options : dict
-            Any other keyword options for more elaborate uses of tasks
-    
-    Examples
-    --------
-    
-    >>> t = Task('dostuff(args)')
-    >>> t = Task('a=5', pull='a')
-    >>> t = Task('a=5\nb=4', pull=['a','b'])
-    >>> t = Task('os.kill(os.getpid(),9)', retries=100) # this is a bad idea
-
-    A dependency case:
-    >>> def hasMPI(props):
-    ...     return props.get('mpi') is not None
-    >>> t = Task('mpi.send(blah,blah)', depend = hasMPI)
-=======
 class ITask(zi.Interface):
     """
     This interface provides a generic definition of what constitutes a task.
@@ -99,7 +49,6 @@
     and an IQueuedEngine implementer.  Such methods should register callbacks
     on the Deferred that use the IQueuedEngine to accomplish something.  See
     the existing task objects for examples.
->>>>>>> 905a63be
     """
     
     zi.Attribute('retries','How many times to retry the task')
@@ -466,15 +415,12 @@
     --------
     
     >>> ns = ResultNS({'a':17,'foo':range(3)})
-
     >>> print ns
-    NS{'a': 17, 'foo': [0, 1, 2]}
-
+        NS{'a':17,'foo':range(3)}
     >>> ns.a
-    17
-
+        17
     >>> ns['foo']
-    [0, 1, 2]
+        [0,1,2]
     """
     def __init__(self, dikt):
         for k,v in dikt.iteritems():
