--- conflicted
+++ resolved
@@ -22,7 +22,6 @@
         Using this metaclass allows a class to inherit from both HasTraits and
         QObject. See QtKernelManager for an example.
     """
-<<<<<<< HEAD
     pass
 
 #-----------------------------------------------------------------------------
@@ -62,7 +61,4 @@
     image = QtGui.QImage(size, QtGui.QImage.Format_ARGB32_Premultiplied)
     painter = QtGui.QPainter(image)
     renderer.render(painter)
-    return image
-=======
-    pass
->>>>>>> d8085a0e
+    return image